--- conflicted
+++ resolved
@@ -518,11 +518,7 @@
         final double kPrime2 = 1 - m;
         final double delta   = n * (m - n) * (n - 1);
         return CarlsonEllipticIntegral.rF(0, kPrime2, 1) +
-<<<<<<< HEAD
-               CarlsonEllipticIntegral.rJ(0, kPrime2, 1, 1 - n) * n / 3;
-=======
                CarlsonEllipticIntegral.rJ(0, kPrime2, 1, 1 - n, delta) * n / 3;
->>>>>>> 5b15dc18
     }
 
     /** Get the complete elliptic integral of the third kind Π(n, m).
@@ -550,11 +546,7 @@
         final T kPrime2 = one.subtract(m);
         final T delta   = n.multiply(m.subtract(n)).multiply(n.subtract(1));
         return CarlsonEllipticIntegral.rF(zero, kPrime2, one).
-<<<<<<< HEAD
-               add(CarlsonEllipticIntegral.rJ(zero, kPrime2, one, one.subtract(n)).multiply(n).divide(3));
-=======
                add(CarlsonEllipticIntegral.rJ(zero, kPrime2, one, one.subtract(n), delta).multiply(n).divide(3));
->>>>>>> 5b15dc18
     }
 
     /** Get the complete elliptic integral of the third kind Π(n, m).
@@ -579,11 +571,7 @@
         final Complex kPrime2 = Complex.ONE.subtract(m);
         final Complex delta   = n.multiply(m.subtract(n)).multiply(n.subtract(1));
         return CarlsonEllipticIntegral.rF(Complex.ZERO, kPrime2, Complex.ONE).
-<<<<<<< HEAD
-               add(CarlsonEllipticIntegral.rJ(Complex.ZERO, kPrime2, Complex.ONE, Complex.ONE.subtract(n)).multiply(n).divide(3));
-=======
                add(CarlsonEllipticIntegral.rJ(Complex.ZERO, kPrime2, Complex.ONE, Complex.ONE.subtract(n), delta).multiply(n).divide(3));
->>>>>>> 5b15dc18
     }
 
     /** Get the complete elliptic integral of the third kind Π(n, m).
@@ -606,21 +594,12 @@
      * @see <a href="https://en.wikipedia.org/wiki/Elliptic_integral">Elliptic Integrals (Wikipedia)</a>
      */
     public static <T extends CalculusFieldElement<T>> FieldComplex<T> bigPi(final FieldComplex<T> n, final FieldComplex<T> m) {
-<<<<<<< HEAD
-        final FieldComplex<T> zero = m.getField().getZero();
-        final FieldComplex<T> one  = m.getField().getOne();
-=======
         final FieldComplex<T> zero    = m.getField().getZero();
         final FieldComplex<T> one     = m.getField().getOne();
->>>>>>> 5b15dc18
         final FieldComplex<T> kPrime2 = one.subtract(m);
         final FieldComplex<T> delta   = n.multiply(m.subtract(n)).multiply(n.subtract(1));
         return CarlsonEllipticIntegral.rF(zero, kPrime2, one).
-<<<<<<< HEAD
-               add(CarlsonEllipticIntegral.rJ(zero, kPrime2, one, one.subtract(n)).multiply(n).divide(3));
-=======
                add(CarlsonEllipticIntegral.rJ(zero, kPrime2, one, one.subtract(n), delta).multiply(n).divide(3));
->>>>>>> 5b15dc18
     }
 
     /** Get the incomplete elliptic integral of the first kind F(φ, m).
@@ -1125,15 +1104,9 @@
 
     }
 
-<<<<<<< HEAD
-    /** Get the incomplete elliptic integral of the third kind Π(n, Φ, m).
-     * <p>
-     * The incomplete elliptic integral of the third kind Π(n, Φ, m) is
-=======
     /** Get the incomplete elliptic integral of the third kind Π(n, φ, m).
      * <p>
      * The incomplete elliptic integral of the third kind Π(n, φ, m) is
->>>>>>> 5b15dc18
      * \[
      *    \int_0^{\phi} \frac{d\theta}{\sqrt{1-m \sin^2\theta}(1-n \sin^2\theta)}
      * \]
@@ -1145,11 +1118,7 @@
      * @param n elliptic characteristic
      * @param phi amplitude (i.e. upper bound of the integral)
      * @param m parameter (m=k² where k is the elliptic modulus)
-<<<<<<< HEAD
-     * @return incomplete elliptic integral of the third kind Π(n, Φ, m)
-=======
      * @return incomplete elliptic integral of the third kind Π(n, φ, m)
->>>>>>> 5b15dc18
      * @see #bigPi(double, double)
      * @see <a href="https://mathworld.wolfram.com/EllipticIntegraloftheThirdKind.html">Elliptic Integrals of the Third Kind (MathWorld)</a>
      * @see <a href="https://en.wikipedia.org/wiki/Elliptic_integral">Elliptic Integrals (Wikipedia)</a>
@@ -1163,29 +1132,18 @@
         final double cM1        = ar.csc2 - 1.0;
         final double cMm        = ar.csc2 - m;
         final double cMn        = ar.csc2 - n;
-<<<<<<< HEAD
-        final double incomplete = CarlsonEllipticIntegral.rF(cM1, cMm, ar.csc2) +
-                                  CarlsonEllipticIntegral.rJ(cM1, cMm, ar.csc2, cMn) * n / 3;
-=======
         final double delta      = n * (m - n) * (n - 1);
         final double incomplete = CarlsonEllipticIntegral.rF(cM1, cMm, ar.csc2) +
                                   CarlsonEllipticIntegral.rJ(cM1, cMm, ar.csc2, cMn, delta) * n / 3;
->>>>>>> 5b15dc18
 
         // combine complete and incomplete parts
         return ar.negate ? ar.complete - incomplete : ar.complete + incomplete;
 
     }
 
-<<<<<<< HEAD
-    /** Get the incomplete elliptic integral of the third kind Π(n, Φ, m).
-     * <p>
-     * The incomplete elliptic integral of the third kind Π(n, Φ, m) is
-=======
     /** Get the incomplete elliptic integral of the third kind Π(n, φ, m).
      * <p>
      * The incomplete elliptic integral of the third kind Π(n, φ, m) is
->>>>>>> 5b15dc18
      * \[
      *    \int_0^{\phi} \frac{d\theta}{\sqrt{1-m \sin^2\theta}(1-n \sin^2\theta)}
      * \]
@@ -1198,11 +1156,7 @@
      * @param phi amplitude (i.e. upper bound of the integral)
      * @param m parameter (m=k² where k is the elliptic modulus)
      * @param <T> the type of the field elements
-<<<<<<< HEAD
-     * @return incomplete elliptic integral of the third kind Π(n, Φ, m)
-=======
      * @return incomplete elliptic integral of the third kind Π(n, φ, m)
->>>>>>> 5b15dc18
      * @see #bigPi(CalculusFieldElement, CalculusFieldElement)
      * @see <a href="https://mathworld.wolfram.com/EllipticIntegraloftheThirdKind.html">Elliptic Integrals of the Third Kind (MathWorld)</a>
      * @see <a href="https://en.wikipedia.org/wiki/Elliptic_integral">Elliptic Integrals (Wikipedia)</a>
@@ -1216,25 +1170,15 @@
         final T cM1        = ar.csc2.subtract(1);
         final T cMm        = ar.csc2.subtract(m);
         final T cMn        = ar.csc2.subtract(n);
-<<<<<<< HEAD
-        final T incomplete = CarlsonEllipticIntegral.rF(cM1, cMm, ar.csc2).
-                             add(CarlsonEllipticIntegral.rJ(cM1, cMm, ar.csc2, cMn).multiply(n).divide(3));
-=======
         final T delta      = n.multiply(m.subtract(n)).multiply(n.subtract(1));
         final T incomplete = CarlsonEllipticIntegral.rF(cM1, cMm, ar.csc2).
                              add(CarlsonEllipticIntegral.rJ(cM1, cMm, ar.csc2, cMn, delta).multiply(n).divide(3));
->>>>>>> 5b15dc18
 
         // combine complete and incomplete parts
         return ar.negate ? ar.complete.subtract(incomplete) : ar.complete.add(incomplete);
 
     }
 
-<<<<<<< HEAD
-    /** Get the incomplete elliptic integral of the third kind Π(n, Φ, m).
-     * <p>
-     * The incomplete elliptic integral of the third kind Π(n, Φ, m) is
-=======
     /** Get the incomplete elliptic integral of the third kind Π(n, φ, m).
      * <p>
      * <emph>
@@ -1244,7 +1188,6 @@
      * </p>
      * <p>
      * The incomplete elliptic integral of the third kind Π(n, φ, m) is
->>>>>>> 5b15dc18
      * \[
      *    \int_0^{\phi} \frac{d\theta}{\sqrt{1-m \sin^2\theta}(1-n \sin^2\theta)}
      * \]
@@ -1256,11 +1199,7 @@
      * @param n elliptic characteristic
      * @param phi amplitude (i.e. upper bound of the integral)
      * @param m parameter (m=k² where k is the elliptic modulus)
-<<<<<<< HEAD
-     * @return incomplete elliptic integral of the third kind Π(n, Φ, m)
-=======
      * @return incomplete elliptic integral of the third kind Π(n, φ, m)
->>>>>>> 5b15dc18
      * @see #bigPi(Complex, Complex)
      * @see <a href="https://mathworld.wolfram.com/EllipticIntegraloftheThirdKind.html">Elliptic Integrals of the Third Kind (MathWorld)</a>
      * @see <a href="https://en.wikipedia.org/wiki/Elliptic_integral">Elliptic Integrals (Wikipedia)</a>
@@ -1274,25 +1213,15 @@
         final Complex cM1        = ar.csc2.subtract(1);
         final Complex cMm        = ar.csc2.subtract(m);
         final Complex cMn        = ar.csc2.subtract(n);
-<<<<<<< HEAD
-        final Complex incomplete = CarlsonEllipticIntegral.rF(cM1, cMm, ar.csc2).
-                                   add(CarlsonEllipticIntegral.rJ(cM1, cMm, ar.csc2, cMn).multiply(n).divide(3));
-
-=======
         final Complex delta      = n.multiply(m.subtract(n)).multiply(n.subtract(1));
         final Complex incomplete = CarlsonEllipticIntegral.rF(cM1, cMm, ar.csc2).
                                    add(CarlsonEllipticIntegral.rJ(cM1, cMm, ar.csc2, cMn, delta).multiply(n).divide(3));
->>>>>>> 5b15dc18
+
         // combine complete and incomplete parts
         return ar.negate ? ar.complete.subtract(incomplete) : ar.complete.add(incomplete);
 
     }
 
-<<<<<<< HEAD
-    /** Get the incomplete elliptic integral of the third kind Π(n, Φ, m).
-     * <p>
-     * The incomplete elliptic integral of the third kind Π(n, Φ, m) is
-=======
     /** Get the incomplete elliptic integral of the third kind Π(n, φ, m) using numerical integration.
      * <p>
      * <emph>
@@ -1336,7 +1265,6 @@
      * </p>
      * <p>
      * The incomplete elliptic integral of the third kind Π(n, φ, m) is
->>>>>>> 5b15dc18
      * \[
      *    \int_0^{\phi} \frac{d\theta}{\sqrt{1-m \sin^2\theta}(1-n \sin^2\theta)}
      * \]
@@ -1349,11 +1277,7 @@
      * @param phi amplitude (i.e. upper bound of the integral)
      * @param m parameter (m=k² where k is the elliptic modulus)
      * @param <T> the type of the field elements
-<<<<<<< HEAD
-     * @return incomplete elliptic integral of the third kind Π(n, Φ, m)
-=======
      * @return incomplete elliptic integral of the third kind Π(n, φ, m)
->>>>>>> 5b15dc18
      * @see #bigPi(FieldComplex, FieldComplex)
      * @see <a href="https://mathworld.wolfram.com/EllipticIntegraloftheThirdKind.html">Elliptic Integrals of the Third Kind (MathWorld)</a>
      * @see <a href="https://en.wikipedia.org/wiki/Elliptic_integral">Elliptic Integrals (Wikipedia)</a>
@@ -1369,14 +1293,9 @@
         final FieldComplex<T> cM1        = ar.csc2.subtract(1);
         final FieldComplex<T> cMm        = ar.csc2.subtract(m);
         final FieldComplex<T> cMn        = ar.csc2.subtract(n);
-<<<<<<< HEAD
-        final FieldComplex<T> incomplete = CarlsonEllipticIntegral.rF(cM1, cMm, ar.csc2).
-                                           add(CarlsonEllipticIntegral.rJ(cM1, cMm, ar.csc2, cMn).multiply(n).divide(3));
-=======
         final FieldComplex<T> delta      = n.multiply(m.subtract(n)).multiply(n.subtract(1));
         final FieldComplex<T> incomplete = CarlsonEllipticIntegral.rF(cM1, cMm, ar.csc2).
                                            add(CarlsonEllipticIntegral.rJ(cM1, cMm, ar.csc2, cMn, delta).multiply(n).divide(3));
->>>>>>> 5b15dc18
 
         // combine complete and incomplete parts
         return ar.negate ? ar.complete.subtract(incomplete) : ar.complete.add(incomplete);
