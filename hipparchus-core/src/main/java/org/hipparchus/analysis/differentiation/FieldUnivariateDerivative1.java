--- conflicted
+++ resolved
@@ -51,13 +51,8 @@
  * @see FieldGradient
  * @since 1.7
  */
-<<<<<<< HEAD
 public class FieldUnivariateDerivative1<T extends CalculusFieldElement<T>>
-    implements CalculusFieldElement<FieldUnivariateDerivative1<T>> {
-=======
-public class FieldUnivariateDerivative1<T extends RealFieldElement<T>>
     extends FieldUnivariateDerivative<T, FieldUnivariateDerivative1<T>> {
->>>>>>> 25f30ab8
 
     /** Value of the function. */
     private final T f0;
