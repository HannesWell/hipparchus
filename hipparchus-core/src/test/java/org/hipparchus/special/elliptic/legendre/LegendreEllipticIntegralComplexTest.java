/*
 * Licensed to the Hipparchus project under one or more
 * contributor license agreements.  See the NOTICE file distributed with
 * this work for additional information regarding copyright ownership.
 * The Hipparchus project licenses this file to You under the Apache License, Version 2.0
 * (the "License"); you may not use this file except in compliance with
 * the License.  You may obtain a copy of the License at
 *
 *      http://www.apache.org/licenses/LICENSE-2.0
 *
 * Unless required by applicable law or agreed to in writing, software
 * distributed under the License is distributed on an "AS IS" BASIS,
 * WITHOUT WARRANTIES OR CONDITIONS OF ANY KIND, either express or implied.
 * See the License for the specific language governing permissions and
 * limitations under the License.
 */
package org.hipparchus.special.elliptic.legendre;

import org.hipparchus.UnitTestUtils;
import org.hipparchus.analysis.CalculusFieldUnivariateFunction;
import org.hipparchus.analysis.integration.IterativeLegendreGaussIntegrator;
import org.hipparchus.complex.Complex;
import org.hipparchus.complex.ComplexUnivariateIntegrator;
import org.hipparchus.exception.MathIllegalStateException;
import org.junit.Assert;
import org.junit.Test;

public class LegendreEllipticIntegralComplexTest extends LegendreEllipticIntegralAbstractComplexTest<Complex> {

    protected Complex buildComplex(double realPart) {
        return new Complex(realPart);
    }

    protected Complex buildComplex(double realPart, double imaginaryPart) {
        return new Complex(realPart, imaginaryPart);
    }

    protected Complex K(Complex m) {
        return LegendreEllipticIntegral.bigK(m);
    }

    protected Complex Kprime(Complex m) {
        return LegendreEllipticIntegral.bigKPrime(m);
    }

    protected Complex F(Complex phi, Complex m) {
        return LegendreEllipticIntegral.bigF(phi, m);
    }

    protected Complex E(Complex m) {
        return LegendreEllipticIntegral.bigE(m);
    }

    protected Complex E(Complex phi, Complex m) {
        return LegendreEllipticIntegral.bigE(phi, m);
    }

    protected Complex D(Complex m) {
        return LegendreEllipticIntegral.bigD(m);
    }

    protected Complex D(Complex phi, Complex m) {
        return LegendreEllipticIntegral.bigD(phi, m);
    }

    protected Complex Pi(Complex n, Complex m) {
        return LegendreEllipticIntegral.bigPi(n, m);
    }

    protected Complex Pi(Complex n, Complex phi, Complex m) {
        return LegendreEllipticIntegral.bigPi(n, phi, m);
    }

    @Test
    public void testIncompleteDifferenceA() {
        final Complex phi = new Complex(1.2, 0.75);
        final Complex m   = new Complex(0.2, 0.6);
        final Complex ref = F(phi, m).
                            subtract(E(phi, m)).
                            divide(m);
        final ComplexUnivariateIntegrator integrator =
                        new ComplexUnivariateIntegrator(new IterativeLegendreGaussIntegrator(24,
                                                                                             1.0e-6,
                                                                                             1.0e-6));
        final Complex integrated = integrator.integrate(100000, new Difference(m),
                                                        new Complex(1.0e-10, 1.0e-10), phi);
        UnitTestUtils.assertEquals(ref, integrated, 2.0e-10);
        UnitTestUtils.assertEquals(ref, D(phi, m), 1.0e-10);
    }

    @Test
    public void testIncompleteDifferenceB() {
        final Complex phi = new Complex(1.2, 0.0);
        final Complex m   = new Complex(2.3, -1.5);
        final Complex ref = F(phi, m).
                            subtract(E(phi, m)).
                            divide(m);
        final ComplexUnivariateIntegrator integrator =
                        new ComplexUnivariateIntegrator(new IterativeLegendreGaussIntegrator(24,
                                                                                             1.0e-6,
                                                                                             1.0e-6));
        final Complex integrated = integrator.integrate(100000, new Difference(m),
                                                        new Complex(1.0e-10, 1.0e-10), phi);
        UnitTestUtils.assertEquals(ref, integrated, 2.0e-10);
        UnitTestUtils.assertEquals(ref, D(phi, m), 1.0e-10);
    }

    @Test
    public void testIncompleteDifferenceC() {
        final Complex phi = new Complex(3, 2.5);
        final Complex m   = new Complex(2.3, -1.5);
        final Complex ref = F(phi, m).
                            subtract(E(phi, m)).
                            divide(m);
        final ComplexUnivariateIntegrator integrator =
                        new ComplexUnivariateIntegrator(new IterativeLegendreGaussIntegrator(24,
                                                                                             1.0e-6,
                                                                                             1.0e-6));
        // we have to use a specific path to get the correct result
        // integrating over a single straight line gives a completely wrong result
        final Complex integrated = integrator.integrate(100000, new Difference(m),
                                                        new Complex(1.0e-12, 1.0e-12), new Complex(0, -1.5), phi);
        UnitTestUtils.assertEquals(ref, integrated, 2.0e-10);
        UnitTestUtils.assertEquals(ref, D(phi, m), 1.0e-10);
    }

    @Test
    public void testIncompleteDifferenceD() {
        final Complex phi = new Complex(-0.4, 2.5);
        final Complex m   = new Complex(2.3, -1.5);
        final Complex ref = F(phi, m).
                            subtract(E(phi, m)).
                            divide(m);
        final ComplexUnivariateIntegrator integrator =
                        new ComplexUnivariateIntegrator(new IterativeLegendreGaussIntegrator(24,
                                                                                             1.0e-6,
                                                                                             1.0e-6));
        final Complex integrated = integrator.integrate(100000, new Difference(m),
                                                        new Complex(1.0e-10, 1.0e-10), phi);
        UnitTestUtils.assertEquals(ref, integrated, 2.0e-10);
        UnitTestUtils.assertEquals(ref, D(phi, m), 1.0e-10);
    }

    @Test
    public void testIncompleteFirstKindA() {
        final Complex phi = new Complex(1.2, 0.75);
        final Complex m   = new Complex(0.2, 0.6);
        final Complex ref = new Complex(1.00265860821563927579252866, 0.80128721521822408811217);
        final ComplexUnivariateIntegrator integrator =
                        new ComplexUnivariateIntegrator(new IterativeLegendreGaussIntegrator(24,
<<<<<<< HEAD
                                                                                             1.0e-4,
                                                                                             1.0e-4));
        final Complex integrated = integrator.integrate(100000, new First(m),
                                                        new Complex(1.0e-10, 1.0e-10), phi);
        UnitTestUtils.assertEquals(ref, integrated, 2.0e-10);
=======
                                                                                             1.0e-6,
                                                                                             1.0e-6));
        UnitTestUtils.assertEquals(ref, LegendreEllipticIntegral.bigF(phi, m, integrator, 100000), 2.0e-10);
>>>>>>> 5b15dc18
        UnitTestUtils.assertEquals(ref, F(phi, m), 1.0e-10);
    }

    @Test
    public void testIncompleteFirstKindB() {
        final Complex phi = new Complex(1.2, 0.0);
        final Complex m   = new Complex(2.3, -1.5);
        final Complex ref = new Complex(1.04335840461807753156026488, -0.5872679121672512828049797);
        final ComplexUnivariateIntegrator integrator =
                        new ComplexUnivariateIntegrator(new IterativeLegendreGaussIntegrator(24,
<<<<<<< HEAD
                                                                                             1.0e-4,
                                                                                             1.0e-4));
        final Complex integrated = integrator.integrate(100000, new First(m),
                                                        new Complex(1.0e-10, 1.0e-10), phi);
        UnitTestUtils.assertEquals(ref, integrated, 2.0e-10);
        UnitTestUtils.assertEquals(ref, F(phi, m), 1.0e-10);
    }

    @Test
    public void testIssueIncompleteFirstKindC() {
        final Complex phi = new Complex(3, 2.5);
        final Complex m   = new Complex(2.3, -1.5);
        final Complex ref = new Complex(2.13626296176181376169951646, -0.573329373615824705851275203);
        final ComplexUnivariateIntegrator integrator =
                        new ComplexUnivariateIntegrator(new IterativeLegendreGaussIntegrator(24,
                                                                                             1.0e-4,
                                                                                             1.0e-4));
        // we have to use a specific path to get the correct result
        // integrating over a single straight line gives a completely wrong result
        final Complex integrated = integrator.integrate(100000, new First(m),
                                                        new Complex(1.0e-12, 1.0e-12), new Complex(0, -1.5), phi);
        UnitTestUtils.assertEquals(ref, integrated, 2.0e-10);
=======
                                                                                             1.0e-6,
                                                                                             1.0e-6));
        UnitTestUtils.assertEquals(ref, LegendreEllipticIntegral.bigF(phi, m, integrator, 100000), 2.0e-10);
>>>>>>> 5b15dc18
        UnitTestUtils.assertEquals(ref, F(phi, m), 1.0e-10);
    }

    @Test
    public void testIncompleteFirstKindC() {
        final Complex phi = new Complex(-0.4, 2.5);
        final Complex m   = new Complex(2.3, -1.5);
        final Complex ref = new Complex(-0.20646268947416273887690961, 1.0927692344374984107332330625089);
        final ComplexUnivariateIntegrator integrator =
                        new ComplexUnivariateIntegrator(new IterativeLegendreGaussIntegrator(24,
<<<<<<< HEAD
                                                                                             1.0e-4,
                                                                                             1.0e-4));
        final Complex integrated = integrator.integrate(100000, new First(m),
                                                        new Complex(1.0e-10, 1.0e-10), phi);
        UnitTestUtils.assertEquals(ref, integrated, 2.0e-10);
=======
                                                                                             1.0e-6,
                                                                                             1.0e-6));
        UnitTestUtils.assertEquals(ref, LegendreEllipticIntegral.bigF(phi, m, integrator, 100000), 2.0e-10);
>>>>>>> 5b15dc18
        UnitTestUtils.assertEquals(ref, F(phi, m), 1.0e-10);
    }

    @Test
    public void testIncompleteSecondKindA() {
        final Complex phi = new Complex(1.2, 0.75);
        final Complex m   = new Complex(0.2, 0.6);
        final Complex ref = new Complex(1.4103674846223375296500, 0.644849758860533700396);
        final ComplexUnivariateIntegrator integrator =
                        new ComplexUnivariateIntegrator(new IterativeLegendreGaussIntegrator(24,
<<<<<<< HEAD
                                                                                             1.0e-4,
                                                                                             1.0e-4));
        final Complex integrated = integrator.integrate(100000, new Second(m),
                                                        new Complex(1.0e-10, 1.0e-10), phi);
        UnitTestUtils.assertEquals(ref, integrated, 2.0e-10);
=======
                                                                                             1.0e-6,
                                                                                             1.0e-6));
        UnitTestUtils.assertEquals(ref, LegendreEllipticIntegral.bigE(phi, m, integrator, 100000), 2.0e-10);
>>>>>>> 5b15dc18
        UnitTestUtils.assertEquals(ref, E(phi, m), 1.0e-10);
    }

    @Test
    public void testIncompleteSecondKindB() {
        final Complex phi = new Complex(1.2, 0.0);
        final Complex m   = new Complex(2.3, -1.5);
        final Complex ref = new Complex(0.8591316843513079270009549421, 0.55423174445992167002660);
        final ComplexUnivariateIntegrator integrator =
                        new ComplexUnivariateIntegrator(new IterativeLegendreGaussIntegrator(24,
<<<<<<< HEAD
                                                                                             1.0e-4,
                                                                                             1.0e-4));
        final Complex integrated = integrator.integrate(100000, new Second(m),
                                                        new Complex(1.0e-10, 1.0e-10), phi);
        UnitTestUtils.assertEquals(ref, integrated, 2.0e-10);
=======
                                                                                             1.0e-6,
                                                                                             1.0e-6));
        UnitTestUtils.assertEquals(ref, LegendreEllipticIntegral.bigE(phi, m, integrator, 100000), 2.0e-10);
>>>>>>> 5b15dc18
        UnitTestUtils.assertEquals(ref, E(phi, m), 1.0e-10);
    }

    @Test
<<<<<<< HEAD
    public void testIssueIncompleteSecondKindC() {
        final Complex phi = new Complex(3, 2.5);
        final Complex m   = new Complex(2.3, -1.5);
        final Complex ref = new Complex(3.05969360032192938798, 11.16503469114870865999);
        final ComplexUnivariateIntegrator integrator =
                        new ComplexUnivariateIntegrator(new IterativeLegendreGaussIntegrator(24,
                                                                                             1.0e-4,
                                                                                             1.0e-4));
        // we have to use a specific path to get the correct result
        // integrating over a single straight line gives a completely wrong result
        final Complex integrated = integrator.integrate(100000, new Second(m),
                                                        new Complex(1.0e-12, 1.0e-12), new Complex(0, -1.5), phi);
        UnitTestUtils.assertEquals(ref, integrated, 2.0e-10);
        UnitTestUtils.assertEquals(ref, E(phi, m), 1.0e-10);
    }

    @Test
    public void testIssueIncompleteSecondKindD() {
=======
    public void testIncompleteSecondKindC() {
>>>>>>> 5b15dc18
        final Complex phi = new Complex(-0.4, 2.5);
        final Complex m   = new Complex(2.3, -1.5);
        final Complex ref = new Complex(-1.68645030068870706703580773597, 9.176675281683098106653799);
        final ComplexUnivariateIntegrator integrator =
                        new ComplexUnivariateIntegrator(new IterativeLegendreGaussIntegrator(24,
<<<<<<< HEAD
                                                                                             1.0e-4,
                                                                                             1.0e-4));
        final Complex integrated = integrator.integrate(100000, new Second(m),
                                                        new Complex(1.0e-10, 1.0e-10), phi);
        UnitTestUtils.assertEquals(ref, integrated, 2.0e-10);
=======
                                                                                             1.0e-6,
                                                                                             1.0e-6));
        UnitTestUtils.assertEquals(ref, LegendreEllipticIntegral.bigE(phi, m, integrator, 100000), 2.0e-10);
>>>>>>> 5b15dc18
        UnitTestUtils.assertEquals(ref, E(phi, m), 1.0e-10);
    }

    @Test
<<<<<<< HEAD
    public void testIssueIncompleteThirdKindA() {
        final Complex n      = new Complex(3.4, -1.3);
        final Complex phi    = new Complex(1.2, 0.75);
        final Complex m      = new Complex(0.2, 0.6);
        final Complex ref    = new Complex(-0.0377623234559622331654504518, 0.653477244699729422566224);
        final ComplexUnivariateIntegrator integrator =
                        new ComplexUnivariateIntegrator(new IterativeLegendreGaussIntegrator(24,
                                                                                             1.0e-4,
                                                                                             1.0e-4));
        final Complex integrated = integrator.integrate(100000, new Third(n, m),
                                                        new Complex(1.0e-10, 1.0e-10), phi);
        System.out.println();
        System.out.println("n:                            " + n);
        System.out.println("φ:                            " + phi);
        System.out.println("m = k²:                       " + m);
        System.out.println("Wolfram ref:                  " + ref);
        System.out.println("numerical integration:        " + integrated);
        System.out.println("Carlson-based implementation: " + Pi(n, phi, m));
        UnitTestUtils.assertEquals(ref, integrated, 2.0e-10);
        UnitTestUtils.assertEquals(ref, Pi(n, phi, m), 1.0e-10);
    }

    @Test
    public void testIssueIncompleteThirdKindB() {
        final Complex n      = new Complex(3.4, -1.3);
        final Complex phi    = new Complex(1.2, 0.0);
        final Complex m      = new Complex(2.3, -1.5);
        final Complex ref    = new Complex(0.0549975664205737508390233052870987, -0.678563304934528449620935);
        final ComplexUnivariateIntegrator integrator =
                        new ComplexUnivariateIntegrator(new IterativeLegendreGaussIntegrator(24,
                                                                                             1.0e-4,
                                                                                             1.0e-4));
        final Complex integrated = integrator.integrate(100000, new Third(n, m),
                                                        new Complex(1.0e-10, 1.0e-10), phi);
        UnitTestUtils.assertEquals(ref, integrated, 2.0e-10);
        UnitTestUtils.assertEquals(ref, Pi(n, phi, m), 1.0e-10);
    }

    // TODO: this test fails and the numerical integral is consistent with Carlson-based implementation
    //       only Wolfram reference is different!
    @Ignore
    @Test
    public void testIssueIncompleteThirdKindC() {
        final Complex n      = new Complex(3.4, -1.3);
        final Complex phi    = new Complex(3, 2.5);
        final Complex m      = new Complex(2.3, -1.5);
        final Complex ref    = new Complex(-0.08860226061236101143265025848085778, 0.47853763883046652697121849);
        final ComplexUnivariateIntegrator integrator =
                        new ComplexUnivariateIntegrator(new IterativeLegendreGaussIntegrator(24,
                                                                                             1.0e-4,
                                                                                             1.0e-4));
        // we have to use a specific path to get the correct result
        // integrating over a single straight line gives a completely wrong result
        final Complex integrated = integrator.integrate(100000, new Third(n, m),
                                                        new Complex(0, 0), new Complex(2.3, 0.0), phi);
        System.out.println();
        System.out.println("n:                            " + n);
        System.out.println("φ:                            " + phi);
        System.out.println("m = k²:                       " + m);
        System.out.println("Wolfram ref:                  " + ref);
        System.out.println("numerical integration:        " + integrated);
        System.out.println("Carlson-based implementation: " + Pi(n, phi, m));
        UnitTestUtils.assertEquals(ref, integrated, 5.0e-4);
        UnitTestUtils.assertEquals(ref, Pi(n, phi, m), 1.0e-10);
    }

    @Test
    public void testIssueIncompleteThirdKindD() {
        final Complex n      = new Complex(3.4, -1.3);
        final Complex phi    = new Complex(-0.4, 2.5);
        final Complex m      = new Complex(2.3, -1.5);
        final Complex ref    = new Complex(-0.088785417225639387479764237202463094, 0.47856853147720156106978019898);
        final ComplexUnivariateIntegrator integrator =
                        new ComplexUnivariateIntegrator(new IterativeLegendreGaussIntegrator(24,
                                                                                             1.0e-4,
                                                                                             1.0e-4));
        final Complex integrated = integrator.integrate(100000, new Third(n, m),
                                                        new Complex(1.0e-10, 1.0e-10), phi);
        UnitTestUtils.assertEquals(ref, integrated, 2.0e-10);
        UnitTestUtils.assertEquals(ref, Pi(n, phi, m), 1.0e-10);
=======
    public void testIncompleteThirdKind() {
        final Complex n      = new Complex(3.4, -1.3);
        final Complex m      = new Complex(0.2, 0.6);
        final Complex[][] references = {
            { new Complex(1.2, -1.5),          new Complex( 0.03351171124667249063, -0.57566536173018225078) },
            { new Complex(1.2, -1.4),          new Complex( 0.03644476655784750591, -0.57331323414589059064) },
            { new Complex(1.2, -1.389190765),  new Complex( 0.03682595624642736804, -0.57302208430696377063) },
            { new Complex(1.2, -1.3),          new Complex( 0.04057582076289887060, -0.57031938416517331851) },
            { new Complex(1.2, -1.2),          new Complex( 0.04640620250501646778, -0.56663563199204550096) },
            { new Complex(1.2, -1.066681968),  new Complex( 0.05798102095188363268, -0.56085091376439940662) },
            { new Complex(1.2, -1.066681967),  new Complex( 0.16640600620018822283, -0.80852909755613891276) },
            { new Complex(1.2, -1.0),          new Complex( 0.17433162130249770262, -0.80552550782381317481) },
            { new Complex(1.2, -0.75),         new Complex( 0.21971749684893289198, -0.79853199575576671312) },
            { new Complex(1.2, -0.5),          new Complex( 0.28863330914614968227, -0.80811912506287693026) },
            { new Complex(1.2, 0.00),          new Complex( 0.46199936298130610116, -0.90668901748978345243) },
            { new Complex(1.2, 0.05),          new Complex( 0.47768146729143941350, -0.92262785201399518938) },
            { new Complex(1.2, 0.07),          new Complex( 0.48365870488290366257, -0.92920571368375179065) },
            { new Complex(1.2, 0.08),          new Complex( 0.48657872913710538725, -0.93253101776130872023) },
            { new Complex(1.2, 0.085),         new Complex( 0.48802108187307861659, -0.93420195155547102730) },
            { new Complex(1.2, 0.085181),      new Complex( 0.48807307162394529967, -0.93426253841598734629) },
            { new Complex(1.2, 0.085182),      new Complex( 1.10372915320771558982, -2.71126044767925836757) },
            { new Complex(1.2, 0.08524491),    new Complex( 1.10374721953636884577, -2.71128150740577828433) },
            { new Complex(1.2, 0.08524492),    new Complex(-1.35887595515643636904,  4.39670878728780118558) },
            { new Complex(1.2, 0.08524501),    new Complex(-1.35887592931182948115,  4.39670875715884785695) },
            { new Complex(1.2, 0.08524502),    new Complex(-0.12756433765799251204,  0.84271360479056584862) },
            { new Complex(1.2, 0.08524505),    new Complex(-0.12756432904312455421,  0.84271359474758096952) },
            { new Complex(1.2, 0.0852451),     new Complex(-0.12756431468501224811,  0.84271357800927242222) },
            { new Complex(1.2, 0.086),         new Complex(-0.12734767232640510383,  0.84246080397106417910) },
            { new Complex(1.2, 0.087),         new Complex(-0.12706111141088970319,  0.84212577870702519585) },
            { new Complex(1.2, 0.09),          new Complex(-0.12620431480082688859,  0.84111948445051909467) },
            { new Complex(1.2, 0.10),          new Complex(-0.12337990144324015420,  0.83775255734168295690) },
            { new Complex(1.2, 0.20),          new Complex(-0.09796886081364286844,  0.80343164778772696735) },
            { new Complex(1.2, 0.2049),        new Complex(-0.09686124781335778609,  0.80173956525364697562) },
            { new Complex(1.2, 0.2051631601),  new Complex(-0.096802132146685100037, 0.80164871118350302421) },
            { new Complex(1.2, 0.2051631602),  new Complex(-0.096802132124228501156, 0.80164871114897922197) },
            { new Complex(1.2, 0.24),          new Complex(-0.08930914015165779431,  0.78965671512935519039) },
            { new Complex(1.2, 0.2462),        new Complex(-0.08804459384315873622,  0.78753318617257610859) },
            { new Complex(1.2, 0.24675781599), new Complex(-0.087931839058365500429, 0.78734234011803621580) },
            { new Complex(1.2, 0.2475),        new Complex(-0.08778207674401363351,  0.78708847169559542169) },
            { new Complex(1.2, 0.25),          new Complex(-0.08727979375768656571,  0.78623380867526956107) },
            { new Complex(1.2, 0.45),          new Complex(-0.05716147875408999398,  0.72239458160027437391) },
            { new Complex(1.2, 0.75),          new Complex(-0.03776232345596223316,  0.65347724469972942256) },
        };

        final ComplexUnivariateIntegrator integrator =
                        new ComplexUnivariateIntegrator(new IterativeLegendreGaussIntegrator(24,
                                                                                             1.0e-6,
                                                                                             1.0e-6));

        for (final Complex[] ref : references) {
            Complex integrated;
            try {
                integrated = LegendreEllipticIntegral.bigPi(n, ref[0], m, integrator, 100000);
            } catch (MathIllegalStateException mise) {
                integrated = Complex.NaN;
            }
            Complex carlson    = Pi(n, ref[0], m);
            if (ref[0].getImaginaryPart() < -1.35) {
                // TODO: integration, Carlson and Wolfram Alpha all give different results
                Assert.assertTrue(true);
            } else if (ref[0].getImaginaryPart() < -1.0666819675) {
                // integration and Carlson agree and are most probably right
                // Wolfram Alpha gives a different result which seems to be wrong
                UnitTestUtils.assertEquals(integrated, carlson, 4.0e-7);
            } else if (ref[0].getImaginaryPart() < 0.085181) {
                // integration, Carlson and Wolfram Alpha all agree and are most probably right
                UnitTestUtils.assertEquals(ref[1], integrated, 1.0e-10);
                UnitTestUtils.assertEquals(ref[1], carlson, 1.0e-10);
            } else if (ref[0].getImaginaryPart() < 0.20516316015) {
                // integration and Carlson agree and are most probably right
                // Wolfram Alpha gives a different result which seems to be wrong
                UnitTestUtils.assertEquals(integrated, carlson, 2.0e-6);
            } else if (ref[0].getImaginaryPart() < 0.25) {
                // TODO: integration, Carlson and Wolfram Alpha all give different results
                Assert.assertTrue(true);
            } else {
                // integration and Wolfram Alpha agree and are most probably right
                // Carlson gives a different result which seems to be wrong
                UnitTestUtils.assertEquals(ref[1], integrated, 2.5e-7);
            }
        }
>>>>>>> 5b15dc18
    }

    private static class Difference implements CalculusFieldUnivariateFunction<Complex> {

        final Complex m;

        Difference(final Complex m) {
            this.m = m;
        }

        public Complex value(final Complex theta) {
            final Complex sin  = theta.sin();
            final Complex sin2 = sin.multiply(sin);
            return sin2.divide(sin2.multiply(m).negate().add(1).sqrt());
        }

    }

<<<<<<< HEAD
    private static class First implements CalculusFieldUnivariateFunction<Complex> {

        final Complex m;

        First(final Complex m) {
            this.m = m;
        }

        public Complex value(final Complex theta) {
            final Complex sin  = theta.sin();
            final Complex sin2 = sin.multiply(sin);
            return sin2.multiply(m).negate().add(1).sqrt().reciprocal();
        }

    }

    private static class Second implements CalculusFieldUnivariateFunction<Complex> {

        final Complex m;

        Second(final Complex m) {
            this.m = m;
        }

        public Complex value(final Complex theta) {
            final Complex sin = theta.sin();
            final Complex sin2 = sin.multiply(sin);
            return sin2.multiply(m).negate().add(1).sqrt();
        }

    }

    private static class Third implements CalculusFieldUnivariateFunction<Complex> {

        final Complex n;
        final Complex m;

        Third(final Complex n, final Complex m) {
            this.n = n;
            this.m = m;
        }

        public Complex value(final Complex theta) {
            final Complex sin  = theta.sin();
            final Complex sin2 = sin.multiply(sin);
            final Complex d1   = sin2.multiply(m).negate().add(1).sqrt();
            final Complex da   = sin2.multiply(n).negate().add(1);
            return d1.multiply(da).reciprocal();
        }

    }

=======
>>>>>>> 5b15dc18
}<|MERGE_RESOLUTION|>--- conflicted
+++ resolved
@@ -148,17 +148,9 @@
         final Complex ref = new Complex(1.00265860821563927579252866, 0.80128721521822408811217);
         final ComplexUnivariateIntegrator integrator =
                         new ComplexUnivariateIntegrator(new IterativeLegendreGaussIntegrator(24,
-<<<<<<< HEAD
-                                                                                             1.0e-4,
-                                                                                             1.0e-4));
-        final Complex integrated = integrator.integrate(100000, new First(m),
-                                                        new Complex(1.0e-10, 1.0e-10), phi);
-        UnitTestUtils.assertEquals(ref, integrated, 2.0e-10);
-=======
                                                                                              1.0e-6,
                                                                                              1.0e-6));
         UnitTestUtils.assertEquals(ref, LegendreEllipticIntegral.bigF(phi, m, integrator, 100000), 2.0e-10);
->>>>>>> 5b15dc18
         UnitTestUtils.assertEquals(ref, F(phi, m), 1.0e-10);
     }
 
@@ -169,34 +161,9 @@
         final Complex ref = new Complex(1.04335840461807753156026488, -0.5872679121672512828049797);
         final ComplexUnivariateIntegrator integrator =
                         new ComplexUnivariateIntegrator(new IterativeLegendreGaussIntegrator(24,
-<<<<<<< HEAD
-                                                                                             1.0e-4,
-                                                                                             1.0e-4));
-        final Complex integrated = integrator.integrate(100000, new First(m),
-                                                        new Complex(1.0e-10, 1.0e-10), phi);
-        UnitTestUtils.assertEquals(ref, integrated, 2.0e-10);
-        UnitTestUtils.assertEquals(ref, F(phi, m), 1.0e-10);
-    }
-
-    @Test
-    public void testIssueIncompleteFirstKindC() {
-        final Complex phi = new Complex(3, 2.5);
-        final Complex m   = new Complex(2.3, -1.5);
-        final Complex ref = new Complex(2.13626296176181376169951646, -0.573329373615824705851275203);
-        final ComplexUnivariateIntegrator integrator =
-                        new ComplexUnivariateIntegrator(new IterativeLegendreGaussIntegrator(24,
-                                                                                             1.0e-4,
-                                                                                             1.0e-4));
-        // we have to use a specific path to get the correct result
-        // integrating over a single straight line gives a completely wrong result
-        final Complex integrated = integrator.integrate(100000, new First(m),
-                                                        new Complex(1.0e-12, 1.0e-12), new Complex(0, -1.5), phi);
-        UnitTestUtils.assertEquals(ref, integrated, 2.0e-10);
-=======
                                                                                              1.0e-6,
                                                                                              1.0e-6));
         UnitTestUtils.assertEquals(ref, LegendreEllipticIntegral.bigF(phi, m, integrator, 100000), 2.0e-10);
->>>>>>> 5b15dc18
         UnitTestUtils.assertEquals(ref, F(phi, m), 1.0e-10);
     }
 
@@ -207,17 +174,9 @@
         final Complex ref = new Complex(-0.20646268947416273887690961, 1.0927692344374984107332330625089);
         final ComplexUnivariateIntegrator integrator =
                         new ComplexUnivariateIntegrator(new IterativeLegendreGaussIntegrator(24,
-<<<<<<< HEAD
-                                                                                             1.0e-4,
-                                                                                             1.0e-4));
-        final Complex integrated = integrator.integrate(100000, new First(m),
-                                                        new Complex(1.0e-10, 1.0e-10), phi);
-        UnitTestUtils.assertEquals(ref, integrated, 2.0e-10);
-=======
                                                                                              1.0e-6,
                                                                                              1.0e-6));
         UnitTestUtils.assertEquals(ref, LegendreEllipticIntegral.bigF(phi, m, integrator, 100000), 2.0e-10);
->>>>>>> 5b15dc18
         UnitTestUtils.assertEquals(ref, F(phi, m), 1.0e-10);
     }
 
@@ -228,17 +187,9 @@
         final Complex ref = new Complex(1.4103674846223375296500, 0.644849758860533700396);
         final ComplexUnivariateIntegrator integrator =
                         new ComplexUnivariateIntegrator(new IterativeLegendreGaussIntegrator(24,
-<<<<<<< HEAD
-                                                                                             1.0e-4,
-                                                                                             1.0e-4));
-        final Complex integrated = integrator.integrate(100000, new Second(m),
-                                                        new Complex(1.0e-10, 1.0e-10), phi);
-        UnitTestUtils.assertEquals(ref, integrated, 2.0e-10);
-=======
                                                                                              1.0e-6,
                                                                                              1.0e-6));
         UnitTestUtils.assertEquals(ref, LegendreEllipticIntegral.bigE(phi, m, integrator, 100000), 2.0e-10);
->>>>>>> 5b15dc18
         UnitTestUtils.assertEquals(ref, E(phi, m), 1.0e-10);
     }
 
@@ -249,145 +200,26 @@
         final Complex ref = new Complex(0.8591316843513079270009549421, 0.55423174445992167002660);
         final ComplexUnivariateIntegrator integrator =
                         new ComplexUnivariateIntegrator(new IterativeLegendreGaussIntegrator(24,
-<<<<<<< HEAD
-                                                                                             1.0e-4,
-                                                                                             1.0e-4));
-        final Complex integrated = integrator.integrate(100000, new Second(m),
-                                                        new Complex(1.0e-10, 1.0e-10), phi);
-        UnitTestUtils.assertEquals(ref, integrated, 2.0e-10);
-=======
                                                                                              1.0e-6,
                                                                                              1.0e-6));
         UnitTestUtils.assertEquals(ref, LegendreEllipticIntegral.bigE(phi, m, integrator, 100000), 2.0e-10);
->>>>>>> 5b15dc18
         UnitTestUtils.assertEquals(ref, E(phi, m), 1.0e-10);
     }
 
     @Test
-<<<<<<< HEAD
-    public void testIssueIncompleteSecondKindC() {
-        final Complex phi = new Complex(3, 2.5);
-        final Complex m   = new Complex(2.3, -1.5);
-        final Complex ref = new Complex(3.05969360032192938798, 11.16503469114870865999);
-        final ComplexUnivariateIntegrator integrator =
-                        new ComplexUnivariateIntegrator(new IterativeLegendreGaussIntegrator(24,
-                                                                                             1.0e-4,
-                                                                                             1.0e-4));
-        // we have to use a specific path to get the correct result
-        // integrating over a single straight line gives a completely wrong result
-        final Complex integrated = integrator.integrate(100000, new Second(m),
-                                                        new Complex(1.0e-12, 1.0e-12), new Complex(0, -1.5), phi);
-        UnitTestUtils.assertEquals(ref, integrated, 2.0e-10);
+    public void testIncompleteSecondKindC() {
+        final Complex phi = new Complex(-0.4, 2.5);
+        final Complex m   = new Complex(2.3, -1.5);
+        final Complex ref = new Complex(-1.68645030068870706703580773597, 9.176675281683098106653799);
+        final ComplexUnivariateIntegrator integrator =
+                        new ComplexUnivariateIntegrator(new IterativeLegendreGaussIntegrator(24,
+                                                                                             1.0e-6,
+                                                                                             1.0e-6));
+        UnitTestUtils.assertEquals(ref, LegendreEllipticIntegral.bigE(phi, m, integrator, 100000), 2.0e-10);
         UnitTestUtils.assertEquals(ref, E(phi, m), 1.0e-10);
     }
 
     @Test
-    public void testIssueIncompleteSecondKindD() {
-=======
-    public void testIncompleteSecondKindC() {
->>>>>>> 5b15dc18
-        final Complex phi = new Complex(-0.4, 2.5);
-        final Complex m   = new Complex(2.3, -1.5);
-        final Complex ref = new Complex(-1.68645030068870706703580773597, 9.176675281683098106653799);
-        final ComplexUnivariateIntegrator integrator =
-                        new ComplexUnivariateIntegrator(new IterativeLegendreGaussIntegrator(24,
-<<<<<<< HEAD
-                                                                                             1.0e-4,
-                                                                                             1.0e-4));
-        final Complex integrated = integrator.integrate(100000, new Second(m),
-                                                        new Complex(1.0e-10, 1.0e-10), phi);
-        UnitTestUtils.assertEquals(ref, integrated, 2.0e-10);
-=======
-                                                                                             1.0e-6,
-                                                                                             1.0e-6));
-        UnitTestUtils.assertEquals(ref, LegendreEllipticIntegral.bigE(phi, m, integrator, 100000), 2.0e-10);
->>>>>>> 5b15dc18
-        UnitTestUtils.assertEquals(ref, E(phi, m), 1.0e-10);
-    }
-
-    @Test
-<<<<<<< HEAD
-    public void testIssueIncompleteThirdKindA() {
-        final Complex n      = new Complex(3.4, -1.3);
-        final Complex phi    = new Complex(1.2, 0.75);
-        final Complex m      = new Complex(0.2, 0.6);
-        final Complex ref    = new Complex(-0.0377623234559622331654504518, 0.653477244699729422566224);
-        final ComplexUnivariateIntegrator integrator =
-                        new ComplexUnivariateIntegrator(new IterativeLegendreGaussIntegrator(24,
-                                                                                             1.0e-4,
-                                                                                             1.0e-4));
-        final Complex integrated = integrator.integrate(100000, new Third(n, m),
-                                                        new Complex(1.0e-10, 1.0e-10), phi);
-        System.out.println();
-        System.out.println("n:                            " + n);
-        System.out.println("φ:                            " + phi);
-        System.out.println("m = k²:                       " + m);
-        System.out.println("Wolfram ref:                  " + ref);
-        System.out.println("numerical integration:        " + integrated);
-        System.out.println("Carlson-based implementation: " + Pi(n, phi, m));
-        UnitTestUtils.assertEquals(ref, integrated, 2.0e-10);
-        UnitTestUtils.assertEquals(ref, Pi(n, phi, m), 1.0e-10);
-    }
-
-    @Test
-    public void testIssueIncompleteThirdKindB() {
-        final Complex n      = new Complex(3.4, -1.3);
-        final Complex phi    = new Complex(1.2, 0.0);
-        final Complex m      = new Complex(2.3, -1.5);
-        final Complex ref    = new Complex(0.0549975664205737508390233052870987, -0.678563304934528449620935);
-        final ComplexUnivariateIntegrator integrator =
-                        new ComplexUnivariateIntegrator(new IterativeLegendreGaussIntegrator(24,
-                                                                                             1.0e-4,
-                                                                                             1.0e-4));
-        final Complex integrated = integrator.integrate(100000, new Third(n, m),
-                                                        new Complex(1.0e-10, 1.0e-10), phi);
-        UnitTestUtils.assertEquals(ref, integrated, 2.0e-10);
-        UnitTestUtils.assertEquals(ref, Pi(n, phi, m), 1.0e-10);
-    }
-
-    // TODO: this test fails and the numerical integral is consistent with Carlson-based implementation
-    //       only Wolfram reference is different!
-    @Ignore
-    @Test
-    public void testIssueIncompleteThirdKindC() {
-        final Complex n      = new Complex(3.4, -1.3);
-        final Complex phi    = new Complex(3, 2.5);
-        final Complex m      = new Complex(2.3, -1.5);
-        final Complex ref    = new Complex(-0.08860226061236101143265025848085778, 0.47853763883046652697121849);
-        final ComplexUnivariateIntegrator integrator =
-                        new ComplexUnivariateIntegrator(new IterativeLegendreGaussIntegrator(24,
-                                                                                             1.0e-4,
-                                                                                             1.0e-4));
-        // we have to use a specific path to get the correct result
-        // integrating over a single straight line gives a completely wrong result
-        final Complex integrated = integrator.integrate(100000, new Third(n, m),
-                                                        new Complex(0, 0), new Complex(2.3, 0.0), phi);
-        System.out.println();
-        System.out.println("n:                            " + n);
-        System.out.println("φ:                            " + phi);
-        System.out.println("m = k²:                       " + m);
-        System.out.println("Wolfram ref:                  " + ref);
-        System.out.println("numerical integration:        " + integrated);
-        System.out.println("Carlson-based implementation: " + Pi(n, phi, m));
-        UnitTestUtils.assertEquals(ref, integrated, 5.0e-4);
-        UnitTestUtils.assertEquals(ref, Pi(n, phi, m), 1.0e-10);
-    }
-
-    @Test
-    public void testIssueIncompleteThirdKindD() {
-        final Complex n      = new Complex(3.4, -1.3);
-        final Complex phi    = new Complex(-0.4, 2.5);
-        final Complex m      = new Complex(2.3, -1.5);
-        final Complex ref    = new Complex(-0.088785417225639387479764237202463094, 0.47856853147720156106978019898);
-        final ComplexUnivariateIntegrator integrator =
-                        new ComplexUnivariateIntegrator(new IterativeLegendreGaussIntegrator(24,
-                                                                                             1.0e-4,
-                                                                                             1.0e-4));
-        final Complex integrated = integrator.integrate(100000, new Third(n, m),
-                                                        new Complex(1.0e-10, 1.0e-10), phi);
-        UnitTestUtils.assertEquals(ref, integrated, 2.0e-10);
-        UnitTestUtils.assertEquals(ref, Pi(n, phi, m), 1.0e-10);
-=======
     public void testIncompleteThirdKind() {
         final Complex n      = new Complex(3.4, -1.3);
         final Complex m      = new Complex(0.2, 0.6);
@@ -469,7 +301,6 @@
                 UnitTestUtils.assertEquals(ref[1], integrated, 2.5e-7);
             }
         }
->>>>>>> 5b15dc18
     }
 
     private static class Difference implements CalculusFieldUnivariateFunction<Complex> {
@@ -488,59 +319,4 @@
 
     }
 
-<<<<<<< HEAD
-    private static class First implements CalculusFieldUnivariateFunction<Complex> {
-
-        final Complex m;
-
-        First(final Complex m) {
-            this.m = m;
-        }
-
-        public Complex value(final Complex theta) {
-            final Complex sin  = theta.sin();
-            final Complex sin2 = sin.multiply(sin);
-            return sin2.multiply(m).negate().add(1).sqrt().reciprocal();
-        }
-
-    }
-
-    private static class Second implements CalculusFieldUnivariateFunction<Complex> {
-
-        final Complex m;
-
-        Second(final Complex m) {
-            this.m = m;
-        }
-
-        public Complex value(final Complex theta) {
-            final Complex sin = theta.sin();
-            final Complex sin2 = sin.multiply(sin);
-            return sin2.multiply(m).negate().add(1).sqrt();
-        }
-
-    }
-
-    private static class Third implements CalculusFieldUnivariateFunction<Complex> {
-
-        final Complex n;
-        final Complex m;
-
-        Third(final Complex n, final Complex m) {
-            this.n = n;
-            this.m = m;
-        }
-
-        public Complex value(final Complex theta) {
-            final Complex sin  = theta.sin();
-            final Complex sin2 = sin.multiply(sin);
-            final Complex d1   = sin2.multiply(m).negate().add(1).sqrt();
-            final Complex da   = sin2.multiply(n).negate().add(1);
-            return d1.multiply(da).reciprocal();
-        }
-
-    }
-
-=======
->>>>>>> 5b15dc18
 }