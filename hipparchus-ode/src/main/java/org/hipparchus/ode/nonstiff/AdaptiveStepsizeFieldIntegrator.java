/*
 * Licensed to the Apache Software Foundation (ASF) under one or more
 * contributor license agreements.  See the NOTICE file distributed with
 * this work for additional information regarding copyright ownership.
 * The ASF licenses this file to You under the Apache License, Version 2.0
 * (the "License"); you may not use this file except in compliance with
 * the License.  You may obtain a copy of the License at
 *
 *      http://www.apache.org/licenses/LICENSE-2.0
 *
 * Unless required by applicable law or agreed to in writing, software
 * distributed under the License is distributed on an "AS IS" BASIS,
 * WITHOUT WARRANTIES OR CONDITIONS OF ANY KIND, either express or implied.
 * See the License for the specific language governing permissions and
 * limitations under the License.
 */

/*
 * This is not the original file distributed by the Apache Software Foundation
 * It has been modified by the Hipparchus project
 */

package org.hipparchus.ode.nonstiff;

import org.hipparchus.CalculusFieldElement;
import org.hipparchus.Field;
import org.hipparchus.exception.LocalizedCoreFormats;
import org.hipparchus.exception.MathIllegalArgumentException;
import org.hipparchus.exception.MathIllegalStateException;
import org.hipparchus.ode.AbstractFieldIntegrator;
import org.hipparchus.ode.FieldEquationsMapper;
import org.hipparchus.ode.FieldODEState;
import org.hipparchus.ode.FieldODEStateAndDerivative;
import org.hipparchus.ode.LocalizedODEFormats;
import org.hipparchus.util.FastMath;
import org.hipparchus.util.MathArrays;

/**
 * This abstract class holds the common part of all adaptive
 * stepsize integrators for Ordinary Differential Equations.
 *
 * <p>These algorithms perform integration with stepsize control, which
 * means the user does not specify the integration step but rather a
 * tolerance on error. The error threshold is computed as
 * <pre>
 * threshold_i = absTol_i + relTol_i * max (abs (ym), abs (ym+1))
 * </pre>
 * where absTol_i is the absolute tolerance for component i of the
 * state vector and relTol_i is the relative tolerance for the same
 * component. The user can also use only two scalar values absTol and
 * relTol which will be used for all components.
 * </p>
 * <p>
 * Note that <em>only</em> the {@link FieldODEState#getPrimaryState() main part}
 * of the state vector is used for stepsize control. The {@link
 * FieldODEState#getSecondaryState(int) secondary parts} of the state
 * vector are explicitly ignored for stepsize control.
 * </p>
 *
 * <p>If the estimated error for ym+1 is such that
 * <pre>
 * sqrt((sum (errEst_i / threshold_i)^2 ) / n) &lt; 1
 * </pre>
 *
 * (where n is the main set dimension) then the step is accepted,
 * otherwise the step is rejected and a new attempt is made with a new
 * stepsize.</p>
 *
 * @param <T> the type of the field elements
 *
 */

public abstract class AdaptiveStepsizeFieldIntegrator<T extends CalculusFieldElement<T>>
    extends AbstractFieldIntegrator<T> {

    /** Allowed absolute scalar error. */
    protected double scalAbsoluteTolerance;

    /** Allowed relative scalar error. */
    protected double scalRelativeTolerance;

    /** Allowed absolute vectorial error. */
    protected double[] vecAbsoluteTolerance;

    /** Allowed relative vectorial error. */
    protected double[] vecRelativeTolerance;

    /** Main set dimension. */
    protected int mainSetDimension;

    /** User supplied initial step. */
    private double initialStep;

    /** Minimal step. */
    private double minStep;

    /** Maximal step. */
    private double maxStep;

    /** Build an integrator with the given stepsize bounds.
     * The default step handler does nothing.
     * @param field field to which the time and state vector elements belong
     * @param name name of the method
     * @param minStep minimal step (sign is irrelevant, regardless of
     * integration direction, forward or backward), the last step can
     * be smaller than this
     * @param maxStep maximal step (sign is irrelevant, regardless of
     * integration direction, forward or backward), the last step can
     * be smaller than this
     * @param scalAbsoluteTolerance allowed absolute error
     * @param scalRelativeTolerance allowed relative error
     */
    public AdaptiveStepsizeFieldIntegrator(final Field<T> field, final String name,
                                           final double minStep, final double maxStep,
                                           final double scalAbsoluteTolerance,
                                           final double scalRelativeTolerance) {

        super(field, name);
        setStepSizeControl(minStep, maxStep, scalAbsoluteTolerance, scalRelativeTolerance);
        resetInternalState();

    }

    /** Build an integrator with the given stepsize bounds.
     * The default step handler does nothing.
     * @param field field to which the time and state vector elements belong
     * @param name name of the method
     * @param minStep minimal step (sign is irrelevant, regardless of
     * integration direction, forward or backward), the last step can
     * be smaller than this
     * @param maxStep maximal step (sign is irrelevant, regardless of
     * integration direction, forward or backward), the last step can
     * be smaller than this
     * @param vecAbsoluteTolerance allowed absolute error
     * @param vecRelativeTolerance allowed relative error
     */
    public AdaptiveStepsizeFieldIntegrator(final Field<T> field, final String name,
                                           final double minStep, final double maxStep,
                                           final double[] vecAbsoluteTolerance,
                                           final double[] vecRelativeTolerance) {

        super(field, name);
        setStepSizeControl(minStep, maxStep, vecAbsoluteTolerance, vecRelativeTolerance);
        resetInternalState();

    }

    /** Set the adaptive step size control parameters.
     * <p>
     * A side effect of this method is to also reset the initial
     * step so it will be automatically computed by the integrator
     * if {@link #setInitialStepSize(CalculusFieldElement) setInitialStepSize}
     * is not called by the user.
     * </p>
     * @param minimalStep minimal step (must be positive even for backward
     * integration), the last step can be smaller than this
     * @param maximalStep maximal step (must be positive even for backward
     * integration)
     * @param absoluteTolerance allowed absolute error
     * @param relativeTolerance allowed relative error
     */
    public void setStepSizeControl(final double minimalStep, final double maximalStep,
                                   final double absoluteTolerance,
                                   final double relativeTolerance) {

        minStep     = FastMath.abs(minimalStep);
        maxStep     = FastMath.abs(maximalStep);
        initialStep = -1;

        scalAbsoluteTolerance = absoluteTolerance;
        scalRelativeTolerance = relativeTolerance;
        vecAbsoluteTolerance  = null;
        vecRelativeTolerance  = null;

    }

    /** Set the adaptive step size control parameters.
     * <p>
     * A side effect of this method is to also reset the initial
     * step so it will be automatically computed by the integrator
     * if {@link #setInitialStepSize(CalculusFieldElement) setInitialStepSize}
     * is not called by the user.
     * </p>
     * @param minimalStep minimal step (must be positive even for backward
     * integration), the last step can be smaller than this
     * @param maximalStep maximal step (must be positive even for backward
     * integration)
     * @param absoluteTolerance allowed absolute error
     * @param relativeTolerance allowed relative error
     */
    public void setStepSizeControl(final double minimalStep, final double maximalStep,
                                   final double[] absoluteTolerance,
                                   final double[] relativeTolerance) {

        minStep     = FastMath.abs(minimalStep);
        maxStep     = FastMath.abs(maximalStep);
        initialStep = -1;

        scalAbsoluteTolerance = 0;
        scalRelativeTolerance = 0;
        vecAbsoluteTolerance  = absoluteTolerance.clone();
        vecRelativeTolerance  = relativeTolerance.clone();

    }

    /** Set the initial step size.
     * <p>This method allows the user to specify an initial positive
     * step size instead of letting the integrator guess it by
     * itself. If this method is not called before integration is
     * started, the initial step size will be estimated by the
     * integrator.</p>
     * @param initialStepSize initial step size to use (must be positive even
     * for backward integration ; providing a negative value or a value
     * outside of the min/max step interval will lead the integrator to
     * ignore the value and compute the initial step size by itself)
     */
    public void setInitialStepSize(final double initialStepSize) {
        if (initialStepSize < minStep || initialStepSize > maxStep) {
            initialStep = -1;
        } else {
            initialStep = initialStepSize;
        }
    }

    /** {@inheritDoc} */
    @Override
    protected void sanityChecks(final FieldODEState<T> initialState, final T t)
        throws MathIllegalArgumentException {

        super.sanityChecks(initialState, t);

        mainSetDimension = initialState.getPrimaryStateDimension();

        if (vecAbsoluteTolerance != null && vecAbsoluteTolerance.length != mainSetDimension) {
            throw new MathIllegalArgumentException(LocalizedCoreFormats.DIMENSIONS_MISMATCH,
                                                   mainSetDimension, vecAbsoluteTolerance.length);
        }

        if (vecRelativeTolerance != null && vecRelativeTolerance.length != mainSetDimension) {
            throw new MathIllegalArgumentException(LocalizedCoreFormats.DIMENSIONS_MISMATCH,
                                                   mainSetDimension, vecRelativeTolerance.length);
        }

    }

    /** Initialize the integration step.
     * @param forward forward integration indicator
     * @param order order of the method
     * @param scale scaling vector for the state vector (can be shorter than state vector)
     * @param state0 state at integration start time
     * @param mapper mapper for all the equations
     * @return first integration step
     * @exception MathIllegalStateException if the number of functions evaluations is exceeded
     * @exception MathIllegalArgumentException if arrays dimensions do not match equations settings
     */
    public double initializeStep(final boolean forward, final int order, final T[] scale,
                                 final FieldODEStateAndDerivative<T> state0,
                                 final FieldEquationsMapper<T> mapper)
        throws MathIllegalArgumentException, MathIllegalStateException {

        if (initialStep > 0) {
            // use the user provided value
            return forward ? initialStep : -initialStep;
        }

        // very rough first guess : h = 0.01 * ||y/scale|| / ||y'/scale||
        // this guess will be used to perform an Euler step
        final T[] y0    = state0.getCompleteState();
        final T[] yDot0 = state0.getCompleteDerivative();
        double yOnScale2     = 0;
        double yDotOnScale2  = 0;
        for (int j = 0; j < scale.length; ++j) {
            final double ratio    = y0[j].getReal() / scale[j].getReal();
            yOnScale2            += ratio * ratio;
            final double ratioDot = yDot0[j].getReal() / scale[j].getReal();
            yDotOnScale2         += ratioDot * ratioDot;
        }

        double h = ((yOnScale2 < 1.0e-10) || (yDotOnScale2 < 1.0e-10)) ?
                   1.0e-6 : (0.01 * FastMath.sqrt(yOnScale2 / yDotOnScale2));
        if (! forward) {
            h = -h;
        }

        // perform an Euler step using the preceding rough guess
        final T[] y1 = MathArrays.buildArray(getField(), y0.length);
        for (int j = 0; j < y0.length; ++j) {
            y1[j] = y0[j].add(yDot0[j].multiply(h));
        }
        final T[] yDot1 = computeDerivatives(state0.getTime().add(h), y1);

        // estimate the second derivative of the solution
        double yDDotOnScale = 0;
        for (int j = 0; j < scale.length; ++j) {
            final double ratioDotDot = (yDot1[j].getReal() - yDot0[j].getReal()) / scale[j].getReal();
            yDDotOnScale += ratioDotDot * ratioDotDot;
        }
        yDDotOnScale = FastMath.sqrt(yDDotOnScale) / h;

        // step size is computed such that
        // h^order * max (||y'/tol||, ||y''/tol||) = 0.01
<<<<<<< HEAD
        final T maxInv2 = MathUtils.max(yDotOnScale2.sqrt(), yDDotOnScale);
        final T h1 = maxInv2.getReal() < 1.0e-15 ?
                     MathUtils.max(getField().getZero().add(1.0e-6), h.norm().multiply(0.001)) :
                     maxInv2.multiply(100).reciprocal().pow(1.0 / order);
        h = MathUtils.min(h.norm().multiply(100), h1);
        h = MathUtils.max(h, state0.getTime().norm().multiply(1.0e-12));  // avoids cancellation when computing t1 - t0
        h = MathUtils.max(minStep, MathUtils.min(maxStep, h));
=======
        final double maxInv2 = FastMath.max(FastMath.sqrt(yDotOnScale2), yDDotOnScale);
        final double h1 = (maxInv2 < 1.0e-15) ?
                          FastMath.max(1.0e-6, 0.001 * FastMath.abs(h)) :
                          FastMath.pow(0.01 / maxInv2, 1.0 / order);
        h = FastMath.min(100.0 * FastMath.abs(h), h1);
        h = FastMath.max(h, 1.0e-12 * FastMath.abs(state0.getTime().getReal()));  // avoids cancellation when computing t1 - t0
        if (h < getMinStep()) {
            h = getMinStep();
        }
        if (h > getMaxStep()) {
            h = getMaxStep();
        }
>>>>>>> 25f30ab8
        if (! forward) {
            h = -h;
        }

        return h;

    }

    /** Filter the integration step.
     * @param h signed step
     * @param forward forward integration indicator
     * @param acceptSmall if true, steps smaller than the minimal value
     * are silently increased up to this value, if false such small
     * steps generate an exception
     * @return a bounded integration step (h if no bound is reach, or a bounded value)
     * @exception MathIllegalArgumentException if the step is too small and acceptSmall is false
     */
    protected T filterStep(final T h, final boolean forward, final boolean acceptSmall)
        throws MathIllegalArgumentException {

        T filteredH = h;
        if (h.norm().subtract(minStep).getReal() < 0) {
            if (acceptSmall) {
                filteredH = forward ? getField().getZero().add(minStep) : getField().getZero().add(-minStep);
            } else {
                throw new MathIllegalArgumentException(LocalizedODEFormats.MINIMAL_STEPSIZE_REACHED_DURING_INTEGRATION,
<<<<<<< HEAD
                                                       h.norm().getReal(), minStep.getReal(), true);
=======
                                                       h.abs().getReal(), minStep, true);
>>>>>>> 25f30ab8
            }
        }

        if (filteredH.subtract(maxStep).getReal() > 0) {
            filteredH = getField().getZero().add(maxStep);
        } else if (filteredH.add(maxStep).getReal() < 0) {
            filteredH = getField().getZero().add(-maxStep);
        }

        return filteredH;

    }

    /** Reset internal state to dummy values. */
    protected void resetInternalState() {
        setStepStart(null);
        setStepSize(getField().getZero().add(FastMath.sqrt(minStep * maxStep)));
    }

    /** Get the minimal step.
     * @return minimal step
     */
    public double getMinStep() {
        return minStep;
    }

    /** Get the maximal step.
     * @return maximal step
     */
    public double getMaxStep() {
        return maxStep;
    }

}<|MERGE_RESOLUTION|>--- conflicted
+++ resolved
@@ -299,15 +299,6 @@
 
         // step size is computed such that
         // h^order * max (||y'/tol||, ||y''/tol||) = 0.01
-<<<<<<< HEAD
-        final T maxInv2 = MathUtils.max(yDotOnScale2.sqrt(), yDDotOnScale);
-        final T h1 = maxInv2.getReal() < 1.0e-15 ?
-                     MathUtils.max(getField().getZero().add(1.0e-6), h.norm().multiply(0.001)) :
-                     maxInv2.multiply(100).reciprocal().pow(1.0 / order);
-        h = MathUtils.min(h.norm().multiply(100), h1);
-        h = MathUtils.max(h, state0.getTime().norm().multiply(1.0e-12));  // avoids cancellation when computing t1 - t0
-        h = MathUtils.max(minStep, MathUtils.min(maxStep, h));
-=======
         final double maxInv2 = FastMath.max(FastMath.sqrt(yDotOnScale2), yDDotOnScale);
         final double h1 = (maxInv2 < 1.0e-15) ?
                           FastMath.max(1.0e-6, 0.001 * FastMath.abs(h)) :
@@ -320,7 +311,7 @@
         if (h > getMaxStep()) {
             h = getMaxStep();
         }
->>>>>>> 25f30ab8
+
         if (! forward) {
             h = -h;
         }
@@ -347,11 +338,7 @@
                 filteredH = forward ? getField().getZero().add(minStep) : getField().getZero().add(-minStep);
             } else {
                 throw new MathIllegalArgumentException(LocalizedODEFormats.MINIMAL_STEPSIZE_REACHED_DURING_INTEGRATION,
-<<<<<<< HEAD
-                                                       h.norm().getReal(), minStep.getReal(), true);
-=======
-                                                       h.abs().getReal(), minStep, true);
->>>>>>> 25f30ab8
+                                                       FastMath.abs(h.getReal()), minStep, true);
             }
         }
 
