--- conflicted
+++ resolved
@@ -223,17 +223,10 @@
 
         double error = 0;
         for (int i = 0; i < mainSetDimension; ++i) {
-<<<<<<< HEAD
-            final T yScale = predictedState[i].norm();
-            final T tol = (vecAbsoluteTolerance == null) ?
-                          yScale.multiply(scalRelativeTolerance).add(scalAbsoluteTolerance) :
-                          yScale.multiply(vecRelativeTolerance[i]).add(vecAbsoluteTolerance[i]);
-=======
             final double yScale = FastMath.abs(predictedState[i].getReal());
             final double tol = (vecAbsoluteTolerance == null) ?
-                                                               (scalAbsoluteTolerance + scalRelativeTolerance * yScale) :
-                                                                   (vecAbsoluteTolerance[i] + vecRelativeTolerance[i] * yScale);
->>>>>>> 25f30ab8
+                               (scalAbsoluteTolerance + scalRelativeTolerance * yScale) :
+                               (vecAbsoluteTolerance[i] + vecRelativeTolerance[i] * yScale);
 
             // apply Taylor formula from high order to low order,
             // for the sake of numerical accuracy
