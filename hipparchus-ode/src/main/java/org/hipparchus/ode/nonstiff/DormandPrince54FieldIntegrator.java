/*
 * Licensed to the Apache Software Foundation (ASF) under one or more
 * contributor license agreements.  See the NOTICE file distributed with
 * this work for additional information regarding copyright ownership.
 * The ASF licenses this file to You under the Apache License, Version 2.0
 * (the "License"); you may not use this file except in compliance with
 * the License.  You may obtain a copy of the License at
 *
 *      http://www.apache.org/licenses/LICENSE-2.0
 *
 * Unless required by applicable law or agreed to in writing, software
 * distributed under the License is distributed on an "AS IS" BASIS,
 * WITHOUT WARRANTIES OR CONDITIONS OF ANY KIND, either express or implied.
 * See the License for the specific language governing permissions and
 * limitations under the License.
 */

/*
 * This is not the original file distributed by the Apache Software Foundation
 * It has been modified by the Hipparchus project
 */

package org.hipparchus.ode.nonstiff;

import org.hipparchus.CalculusFieldElement;
import org.hipparchus.Field;
import org.hipparchus.ode.FieldEquationsMapper;
import org.hipparchus.ode.FieldODEStateAndDerivative;
import org.hipparchus.util.FastMath;
import org.hipparchus.util.MathArrays;


/**
 * This class implements the 5(4) Dormand-Prince integrator for Ordinary
 * Differential Equations.

 * <p>This integrator is an embedded Runge-Kutta integrator
 * of order 5(4) used in local extrapolation mode (i.e. the solution
 * is computed using the high order formula) with stepsize control
 * (and automatic step initialization) and continuous output. This
 * method uses 7 functions evaluations per step. However, since this
 * is an <i>fsal</i>, the last evaluation of one step is the same as
 * the first evaluation of the next step and hence can be avoided. So
 * the cost is really 6 functions evaluations per step.</p>
 *
 * <p>This method has been published (whithout the continuous output
 * that was added by Shampine in 1986) in the following article :
 * <pre>
 *  A family of embedded Runge-Kutta formulae
 *  J. R. Dormand and P. J. Prince
 *  Journal of Computational and Applied Mathematics
 *  volume 6, no 1, 1980, pp. 19-26
 * </pre></p>
 *
 * @param <T> the type of the field elements
 */

public class DormandPrince54FieldIntegrator<T extends CalculusFieldElement<T>>
    extends EmbeddedRungeKuttaFieldIntegrator<T> {

    /** Integrator method name. */
    private static final String METHOD_NAME = "Dormand-Prince 5(4)";

    /** Error array, element 1. */
    private static final double E1 =     71.0 / 57600.0;

    // element 2 is zero, so it is neither stored nor used

    /** Error array, element 3. */
    private static final double E3 =    -71.0 / 16695.0;

    /** Error array, element 4. */
    private static final double E4 =     71.0 / 1920.0;

    /** Error array, element 5. */
    private static final double E5 = -17253.0 / 339200.0;

    /** Error array, element 6. */
    private static final double E6 =     22.0 / 525.0;

    /** Error array, element 7. */
    private static final double E7 =     -1.0 / 40.0;

    /** Simple constructor.
     * Build a fifth order Dormand-Prince integrator with the given step bounds
     * @param field field to which the time and state vector elements belong
     * @param minStep minimal step (sign is irrelevant, regardless of
     * integration direction, forward or backward), the last step can
     * be smaller than this
     * @param maxStep maximal step (sign is irrelevant, regardless of
     * integration direction, forward or backward), the last step can
     * be smaller than this
     * @param scalAbsoluteTolerance allowed absolute error
     * @param scalRelativeTolerance allowed relative error
     */
    public DormandPrince54FieldIntegrator(final Field<T> field,
                                          final double minStep, final double maxStep,
                                          final double scalAbsoluteTolerance,
                                          final double scalRelativeTolerance) {
        super(field, METHOD_NAME, 6,
              minStep, maxStep, scalAbsoluteTolerance, scalRelativeTolerance);
    }

    /** Simple constructor.
     * Build a fifth order Dormand-Prince integrator with the given step bounds
     * @param field field to which the time and state vector elements belong
     * @param minStep minimal step (sign is irrelevant, regardless of
     * integration direction, forward or backward), the last step can
     * be smaller than this
     * @param maxStep maximal step (sign is irrelevant, regardless of
     * integration direction, forward or backward), the last step can
     * be smaller than this
     * @param vecAbsoluteTolerance allowed absolute error
     * @param vecRelativeTolerance allowed relative error
     */
    public DormandPrince54FieldIntegrator(final Field<T> field,
                                          final double minStep, final double maxStep,
                                          final double[] vecAbsoluteTolerance,
                                          final double[] vecRelativeTolerance) {
        super(field, METHOD_NAME, 6,
              minStep, maxStep, vecAbsoluteTolerance, vecRelativeTolerance);
    }

    /** {@inheritDoc} */
    @Override
    public T[] getC() {
        final T[] c = MathArrays.buildArray(getField(), 6);
        c[0] = fraction(1,  5);
        c[1] = fraction(3, 10);
        c[2] = fraction(4,  5);
        c[3] = fraction(8,  9);
        c[4] = getField().getOne();
        c[5] = getField().getOne();
        return c;
    }

    /** {@inheritDoc} */
    @Override
    public T[][] getA() {
        final T[][] a = MathArrays.buildArray(getField(), 6, -1);
        for (int i = 0; i < a.length; ++i) {
            a[i] = MathArrays.buildArray(getField(), i + 1);
        }
        a[0][0] = fraction(     1,     5);
        a[1][0] = fraction(     3,    40);
        a[1][1] = fraction(     9,    40);
        a[2][0] = fraction(    44,    45);
        a[2][1] = fraction(   -56,    15);
        a[2][2] = fraction(    32,     9);
        a[3][0] = fraction( 19372,  6561);
        a[3][1] = fraction(-25360,  2187);
        a[3][2] = fraction( 64448,  6561);
        a[3][3] = fraction(  -212,   729);
        a[4][0] = fraction(  9017,  3168);
        a[4][1] = fraction(  -355,    33);
        a[4][2] = fraction( 46732,  5247);
        a[4][3] = fraction(    49,   176);
        a[4][4] = fraction( -5103, 18656);
        a[5][0] = fraction(    35,   384);
        a[5][1] = getField().getZero();
        a[5][2] = fraction(   500,  1113);
        a[5][3] = fraction(   125,   192);
        a[5][4] = fraction( -2187,  6784);
        a[5][5] = fraction(    11,    84);
        return a;
    }

    /** {@inheritDoc} */
    @Override
    public T[] getB() {
        final T[] b = MathArrays.buildArray(getField(), 7);
        b[0] = fraction(   35,   384);
        b[1] = getField().getZero();
        b[2] = fraction(  500, 1113);
        b[3] = fraction(  125,  192);
        b[4] = fraction(-2187, 6784);
        b[5] = fraction(   11,   84);
        b[6] = getField().getZero();
        return b;
    }

    /** {@inheritDoc} */
    @Override
    protected DormandPrince54FieldStateInterpolator<T>
        createInterpolator(final boolean forward, T[][] yDotK,
                           final FieldODEStateAndDerivative<T> globalPreviousState,
                           final FieldODEStateAndDerivative<T> globalCurrentState, final FieldEquationsMapper<T> mapper) {
        return new DormandPrince54FieldStateInterpolator<T>(getField(), forward, yDotK,
                                                           globalPreviousState, globalCurrentState,
                                                           globalPreviousState, globalCurrentState,
                                                           mapper);
    }

    /** {@inheritDoc} */
    @Override
    public int getOrder() {
        return 5;
    }

    /** {@inheritDoc} */
    @Override
    protected double estimateError(final T[][] yDotK, final T[] y0, final T[] y1, final T h) {

        double error = 0;

        for (int j = 0; j < mainSetDimension; ++j) {
<<<<<<< HEAD
            final T errSum =     yDotK[0][j].multiply(e1).
                             add(yDotK[2][j].multiply(e3)).
                             add(yDotK[3][j].multiply(e4)).
                             add(yDotK[4][j].multiply(e5)).
                             add(yDotK[5][j].multiply(e6)).
                             add(yDotK[6][j].multiply(e7));

            final T yScale = MathUtils.max(y0[j].norm(), y1[j].norm());
            final T tol    = (vecAbsoluteTolerance == null) ?
                             yScale.multiply(scalRelativeTolerance).add(scalAbsoluteTolerance) :
                             yScale.multiply(vecRelativeTolerance[j]).add(vecAbsoluteTolerance[j]);
            final T ratio  = h.multiply(errSum).divide(tol);
            error = error.add(ratio.multiply(ratio));
=======
            final double errSum = E1 * yDotK[0][j].getReal() +  E3 * yDotK[2][j].getReal() +
                                  E4 * yDotK[3][j].getReal() +  E5 * yDotK[4][j].getReal() +
                                  E6 * yDotK[5][j].getReal() +  E7 * yDotK[6][j].getReal();

            final double yScale = FastMath.max(FastMath.abs(y0[j].getReal()), FastMath.abs(y1[j].getReal()));
            final double tol = (vecAbsoluteTolerance == null) ?
                               (scalAbsoluteTolerance + scalRelativeTolerance * yScale) :
                               (vecAbsoluteTolerance[j] + vecRelativeTolerance[j] * yScale);
            final double ratio  = h.getReal() * errSum / tol;
            error += ratio * ratio;
>>>>>>> 25f30ab8

        }

        return FastMath.sqrt(error / mainSetDimension);

    }

}<|MERGE_RESOLUTION|>--- conflicted
+++ resolved
@@ -204,21 +204,6 @@
         double error = 0;
 
         for (int j = 0; j < mainSetDimension; ++j) {
-<<<<<<< HEAD
-            final T errSum =     yDotK[0][j].multiply(e1).
-                             add(yDotK[2][j].multiply(e3)).
-                             add(yDotK[3][j].multiply(e4)).
-                             add(yDotK[4][j].multiply(e5)).
-                             add(yDotK[5][j].multiply(e6)).
-                             add(yDotK[6][j].multiply(e7));
-
-            final T yScale = MathUtils.max(y0[j].norm(), y1[j].norm());
-            final T tol    = (vecAbsoluteTolerance == null) ?
-                             yScale.multiply(scalRelativeTolerance).add(scalAbsoluteTolerance) :
-                             yScale.multiply(vecRelativeTolerance[j]).add(vecAbsoluteTolerance[j]);
-            final T ratio  = h.multiply(errSum).divide(tol);
-            error = error.add(ratio.multiply(ratio));
-=======
             final double errSum = E1 * yDotK[0][j].getReal() +  E3 * yDotK[2][j].getReal() +
                                   E4 * yDotK[3][j].getReal() +  E5 * yDotK[4][j].getReal() +
                                   E6 * yDotK[5][j].getReal() +  E7 * yDotK[6][j].getReal();
@@ -229,8 +214,6 @@
                                (vecAbsoluteTolerance[j] + vecRelativeTolerance[j] * yScale);
             final double ratio  = h.getReal() * errSum / tol;
             error += ratio * ratio;
->>>>>>> 25f30ab8
-
         }
 
         return FastMath.sqrt(error / mainSetDimension);
